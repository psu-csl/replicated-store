--- conflicted
+++ resolved
@@ -12,7 +12,7 @@
 	"os"
 	"strconv"
 	"strings"
-<<<<<<< HEAD
+	"sync"
 	"time"
 )
 
@@ -20,9 +20,6 @@
 	CLIENT_COUNT int64
 	INSERT_COUNT int64
 	QUEUE_SIZE   int = 100
-=======
-	"sync"
->>>>>>> 0440f565
 )
 
 type Replicant struct {
@@ -32,7 +29,6 @@
 	ipPort        string
 	acceptor      net.Listener
 	clientManager *ClientManager
-<<<<<<< HEAD
 
 	sampleRate  int64
 	sampleQueue *Queue
@@ -42,14 +38,11 @@
 	normalCount     int
 	prevMedian      int64
 	prevTail        int64
-=======
-	wg            *sync.WaitGroup
->>>>>>> 0440f565
+	wg              *sync.WaitGroup
 }
 
 func NewReplicant(config config.Config, join bool) *Replicant {
 	r := &Replicant{
-<<<<<<< HEAD
 		id:              config.Id,
 		ipPort:          config.Peers[config.Id],
 		sampleRate:      config.SampleInterval,
@@ -59,11 +52,7 @@
 		normalCount:     0,
 		prevMedian:      0,
 		prevTail:        0,
-=======
-		id:     config.Id,
-		ipPort: config.Peers[config.Id],
-		wg:     &sync.WaitGroup{},
->>>>>>> 0440f565
+		wg:              &sync.WaitGroup{},
 	}
 	r.log = consensusLog.NewLog(kvstore.CreateStore(config))
 	r.multipaxos = multipaxos.NewMultipaxos(r.log, config, join)
@@ -79,14 +68,7 @@
 	r.wg.Wait()
 }
 
-<<<<<<< HEAD
-func (r *Replicant) Stop(outputPath string) {
-	if outputPath != "" {
-		r.OutputMap(outputPath)
-	}
-=======
 func (r *Replicant) Stop() {
->>>>>>> 0440f565
 	r.StopServer()
 	r.multipaxos.Stop()
 	r.StopExecutorThread()
